/*
 * Copyright 2013-2014 Fabian Groffen
 *
 * Licensed under the Apache License, Version 2.0 (the "License");
 * you may not use this file except in compliance with the License.
 * You may obtain a copy of the License at
 *
 *     http://www.apache.org/licenses/LICENSE-2.0
 *
 * Unless required by applicable law or agreed to in writing, software
 * distributed under the License is distributed on an "AS IS" BASIS,
 * WITHOUT WARRANTIES OR CONDITIONS OF ANY KIND, either express or implied.
 * See the License for the specific language governing permissions and
 * limitations under the License.
 */


#include <stdio.h>
#include <unistd.h>
#include <string.h>
#include <time.h>
#include <pthread.h>

#include "relay.h"
#include "dispatcher.h"
#include "server.h"
#include "aggregator.h"

static dispatcher **dispatchers;
static server **servers;
static char debug = 0;
static pthread_t collectorid;
static char keep_running = 1;


/**
 * Collects metrics from dispatchers and servers and emits them.
 */
static void *
collector_runner(void *s)
{
	int i;
	size_t totticks;
	size_t totmetrics;
	size_t totqueued;
	size_t totdropped;
	size_t ticks;
	size_t metrics;
	size_t queued;
	size_t dropped;
	size_t dispatchers_idle;
	size_t dispatchers_busy;
	time_t now;
	time_t nextcycle;
	char ipbuf[32];
	char *p;
	size_t numaggregators = aggregator_numaggregators();
	server *submission = (server *)s;
<<<<<<< HEAD
	char metric[8096];
	char instance[4096];
=======
	char metric[8192];
>>>>>>> e7a9d152
	char *m;
	size_t sizem = 0;

	/* prepare hostname for graphite metrics */
	if (relay_instance) {
		snprintf(instance, sizeof(instance), "-%s", relay_instance);
	} else {
		instance[0] = '\0';
	}
	snprintf(metric, sizeof(metric), "carbon.relays.%s%s", relay_hostname, instance);
	for (m = metric + strlen("carbon.relays."); *m != '\0'; m++)
		if (*m == '.')
			*m = '_';
	*m++ = '.';
	*m = '\0';
	sizem = sizeof(metric) - (m - metric);

#define send(metric) \
	if (debug) \
		fprintf(stdout, "%s", metric); \
	else \
		server_send(submission, metric, 1);

	nextcycle = time(NULL) + 60;
	while (keep_running) {
		sleep(1);
		now = time(NULL);
		if (nextcycle > now)
			continue;
		nextcycle += 60;
		totticks = 0;
		totmetrics = 0;
		dispatchers_idle = 0;
		dispatchers_busy = 0;
		for (i = 0; dispatchers[i] != NULL; i++) {
			if (dispatch_busy(dispatchers[i])) {
				dispatchers_busy++;
			} else {
				dispatchers_idle++;
			}
			totticks += ticks = dispatch_get_ticks(dispatchers[i]);
			totmetrics += metrics = dispatch_get_metrics(dispatchers[i]);
			snprintf(m, sizem, "dispatcher%d.metricsReceived %zd %zd\n",
					i + 1, metrics, (size_t)now);
			send(metric);
			snprintf(m, sizem, "dispatcher%d.wallTime_us %zd %zd\n",
					i + 1, ticks, (size_t)now);
			send(metric);
		}
		snprintf(m, sizem, "metricsReceived %zd %zd\n",
				totmetrics, (size_t)now);
		send(metric);
		snprintf(m, sizem, "dispatch_wallTime_us %zd %zd\n",
				totticks, (size_t)now);
		send(metric);
		snprintf(m, sizem, "dispatch_busy %zd %zd\n",
				dispatchers_busy, (size_t)now);
		send(metric);
		snprintf(m, sizem, "dispatch_idle %zd %zd\n",
				dispatchers_idle, (size_t)now);
		send(metric);

		totticks = 0;
		totmetrics = 0;
		totqueued = 0;
		totdropped = 0;
		for (i = 0; servers[i] != NULL; i++) {
			totticks += ticks = server_get_ticks(servers[i]);
			totmetrics += metrics = server_get_metrics(servers[i]);
			totqueued += queued = server_get_queue_len(servers[i]);
			totdropped += dropped = server_get_dropped(servers[i]);
			snprintf(ipbuf, sizeof(ipbuf), "%s", server_ip(servers[i]));
			for (p = ipbuf; *p != '\0'; p++)
				if (*p == '.')
					*p = '_';
			snprintf(m, sizem, "destinations.%s:%u.sent %zd %zd\n",
					ipbuf, server_port(servers[i]), metrics, (size_t)now);
			send(metric);
			snprintf(m, sizem, "destinations.%s:%u.queued %zd %zd\n",
					ipbuf, server_port(servers[i]), queued, (size_t)now);
			send(metric);
			snprintf(m, sizem, "destinations.%s:%u.dropped %zd %zd\n",
					ipbuf, server_port(servers[i]), dropped, (size_t)now);
			send(metric);
			snprintf(m, sizem, "destinations.%s:%u.wallTime_us %zd %zd\n",
					ipbuf, server_port(servers[i]), ticks, (size_t)now);
			send(metric);
		}
		snprintf(m, sizem, "destinations.internal.sent %zd %zd\n",
				server_get_metrics(submission), (size_t)now);
		send(metric);
		snprintf(m, sizem, "destinations.internal.queued %zd %zd\n",
				server_get_queue_len(submission), (size_t)now);
		send(metric);
		snprintf(m, sizem, "destinations.internal.dropped %zd %zd\n",
				server_get_dropped(submission), (size_t)now);
		send(metric);
		snprintf(m, sizem, "destinations.internal.wallTime_us %zd %zd\n",
				server_get_ticks(submission), (size_t)now);
		send(metric);

		snprintf(m, sizem, "metricsSent %zd %zd\n",
				totmetrics, (size_t)now);
		send(metric);
		snprintf(m, sizem, "metricsQueued %zd %zd\n",
				totqueued, (size_t)now);
		send(metric);
		snprintf(m, sizem, "metricsDropped %zd %zd\n",
				totdropped, (size_t)now);
		send(metric);
		snprintf(m, sizem, "server_wallTime_us %zd %zd\n",
				totticks, (size_t)now);
		send(metric);
		snprintf(m, sizem, "connections %zd %zd\n",
				dispatch_get_accepted_connections(), (size_t)now);
		send(metric);
		snprintf(m, sizem, "disconnects %zd %zd\n",
				dispatch_get_closed_connections(), (size_t)now);
		send(metric);

		if (numaggregators > 0) {
			snprintf(m, sizem, "aggregators.metricsReceived %zd %zd\n",
					aggregator_get_received(), (size_t)now);
			send(metric);
			snprintf(m, sizem, "aggregators.metricsSent %zd %zd\n",
					aggregator_get_sent(), (size_t)now);
			send(metric);
			snprintf(m, sizem, "aggregators.metricsDropped %zd %zd\n",
					aggregator_get_dropped(), (size_t)now);
			send(metric);
		}

		i = 0;

		if (debug)
			fflush(stdout);
	}

	return NULL;
}

/**
 * Writes messages about dropped events or high queue sizes.
 */
static size_t lastdropped = 0;
static size_t lastaggrdropped = 0;
static void *
collector_writer(void *unused)
{
	int i = 0;
	size_t queued;
	size_t totdropped;
	char nowbuf[24];
	size_t numaggregators = aggregator_numaggregators();

	while (keep_running) {
		sleep(1);
		i++;
		if (i < 60)
			continue;
		totdropped = 0;
		for (i = 0; servers[i] != NULL; i++) {
			queued = server_get_queue_len(servers[i]);
			totdropped += server_get_dropped(servers[i]);

			if (queued > 150) {
				fprintf(stdout, "[%s] warning: metrics queuing up "
						"for %s:%u: %zd metrics\n",
						fmtnow(nowbuf),
						server_ip(servers[i]), server_port(servers[i]), queued);
				fflush(stdout);
			}
		}
		if (totdropped - lastdropped > 0) {
			fprintf(stdout, "[%s] warning: dropped %zd metrics\n",
					fmtnow(nowbuf), totdropped - lastdropped);
			fflush(stdout);
		}
		lastdropped = totdropped;
		if (numaggregators > 0) {
			totdropped = aggregator_get_dropped();
			if (totdropped - lastaggrdropped > 0) {
				fprintf(stdout, "[%s] warning: aggregator dropped %zd metrics\n",
						fmtnow(nowbuf), totdropped - lastaggrdropped);
				fflush(stdout);
			}
			lastaggrdropped = totdropped;
		}

		i = 0;
	}
	return NULL;
}

/**
 * Initialises and starts the collector.
 */
void
collector_start(dispatcher **d, server **s, enum rmode mode, server *submission)
{
	dispatchers = d;
	servers = s;

	if (mode == NORMAL) {
	}

	if (mode == DEBUG)
		debug = 1;

	if (mode != SUBMISSION) {
		if (pthread_create(&collectorid, NULL, collector_runner, submission) != 0)
			fprintf(stderr, "failed to start collector!\n");
	} else {
		if (pthread_create(&collectorid, NULL, collector_writer, NULL) != 0)
			fprintf(stderr, "failed to start collector!\n");
	}
}

/**
 * Shuts down the collector.
 */
void
collector_stop(void)
{
	keep_running = 0;
	pthread_join(collectorid, NULL);
}<|MERGE_RESOLUTION|>--- conflicted
+++ resolved
@@ -56,12 +56,8 @@
 	char *p;
 	size_t numaggregators = aggregator_numaggregators();
 	server *submission = (server *)s;
-<<<<<<< HEAD
-	char metric[8096];
+	char metric[8192];
 	char instance[4096];
-=======
-	char metric[8192];
->>>>>>> e7a9d152
 	char *m;
 	size_t sizem = 0;
 
