/*
 * Copyright 2013-2014 Fabian Groffen
 *
 * Licensed under the Apache License, Version 2.0 (the "License");
 * you may not use this file except in compliance with the License.
 * You may obtain a copy of the License at
 *
 *     http://www.apache.org/licenses/LICENSE-2.0
 *
 * Unless required by applicable law or agreed to in writing, software
 * distributed under the License is distributed on an "AS IS" BASIS,
 * WITHOUT WARRANTIES OR CONDITIONS OF ANY KIND, either express or implied.
 * See the License for the specific language governing permissions and
 * limitations under the License.
 */


#include <stdio.h>
#include <stdlib.h>
#include <unistd.h>
#include <string.h>
#include <signal.h>
#include <time.h>
#include <errno.h>

#include "relay.h"
#include "consistent-hash.h"
#include "server.h"
#include "router.h"
#include "receptor.h"
#include "dispatcher.h"
#include "aggregator.h"
#include "collector.h"

int keep_running = 1;
char relay_hostname[128];
char *relay_instance = NULL;

static void
exit_handler(int sig)
{
	char *signal = "unknown signal";

	switch (sig) {
		case SIGTERM:
			signal = "SIGTERM";
			break;
		case SIGINT:
			signal = "SIGINT";
			break;
		case SIGQUIT:
			signal = "SIGQUIT";
			break;
	}
	if (keep_running) {
		fprintf(stdout, "caught %s, terminating...\n", signal);
		fflush(stdout);
	} else {
		fprintf(stderr, "caught %s while already shutting down, "
				"forcing exit...\n", signal);
		fflush(NULL);
		exit(1);
	}
	keep_running = 0;
}

char *
fmtnow(char nowbuf[24])
{
	time_t now;
	struct tm *tm_now;

	time(&now);
	tm_now = localtime(&now);
	strftime(nowbuf, 24, "%Y-%m-%d %H:%M:%S", tm_now);

	return nowbuf;
}

void
do_version(void)
{
	printf("carbon-c-relay v" VERSION " (" GIT_VERSION ")\n");

	exit(0);
}

void
do_usage(int exitcode)
{
<<<<<<< HEAD
	printf("Usage: relay [-vdst] -f <config> [-p <port>] [-i <instance>] [-w <workers>] [-b <size>] [-q <size>]\n");
=======
	printf("Usage: relay [-vdst] -f <config> [-p <port>] [-w <workers>] [-b <size>] [-q <size>]\n");
>>>>>>> e7a9d152
	printf("\n");
	printf("Options:\n");
	printf("  -v  print version and exit\n");
	printf("  -f  read <config> for clusters and routes\n");
	printf("  -p  listen on <port> for connections, defaults to 2003\n");
	printf("  -i  name of instance (appended to hostname, used in reporting statistics)\n");
	printf("  -w  user <workers> worker threads, defaults to 16\n");
<<<<<<< HEAD
	printf("  -b  maximum size of each send batch, defaults to 2500\n");
	printf("  -q  maximum size of each send queue, defaults to 25000\n");
=======
	printf("  -b  server send batch size, defaults to 2500\n");
	printf("  -q  server queue size, defaults to 25000\n");
>>>>>>> e7a9d152
	printf("  -d  debug mode: currently writes statistics to stdout\n");
	printf("  -s  submission mode: write info about errors to stdout\n");
	printf("  -t  config test mode: prints rule matches from input on stdin\n");

	exit(exitcode);
}

int
main(int argc, char * const argv[])
{
	int sock[] = {0, 0, 0};  /* IPv4, IPv6, UNIX */
	int socklen = sizeof(sock) / sizeof(sock[0]);
	char id;
	server **servers;
	dispatcher **workers;
	char workercnt = 0;
	char *routes = NULL;
	unsigned short listenport = 2003;
	int batchsize = 2500;
	int queuesize = 25000;
	enum rmode mode = NORMAL;
	int ch;
	char nowbuf[24];
	size_t numaggregators;
	size_t numcomputes;
	server *internal_submission;

<<<<<<< HEAD
	while ((ch = getopt(argc, argv, ":hvdstf:p:w:i:b:q:")) != -1) {
=======
	while ((ch = getopt(argc, argv, ":hvdstf:p:w:b:q:")) != -1) {
>>>>>>> e7a9d152
		switch (ch) {
			case 'v':
				do_version();
				break;
			case 'd':
				mode = DEBUG;
				break;
			case 's':
				mode = SUBMISSION;
				break;
			case 't':
				mode = TEST;
				break;
			case 'f':
				routes = optarg;
				break;
			case 'p':
				listenport = (unsigned short)atoi(optarg);
				if (listenport == 0) {
					fprintf(stderr, "error: port needs to be a number >0\n");
					do_usage(1);
				}
				break;
			case 'w':
				workercnt = (char)atoi(optarg);
				if (workercnt <= 0) {
					fprintf(stderr, "error: workers needs to be a number >0\n");
					do_usage(1);
				}
				break;
<<<<<<< HEAD
			case 'i':
				relay_instance = optarg;
				break;
			case 'b':
				server_batch_size = atoi(optarg);
				if (server_batch_size <= 0) {
=======
			case 'b':
				batchsize = atoi(optarg);
				if (batchsize <= 0) {
>>>>>>> e7a9d152
					fprintf(stderr, "error: batch size needs to be a number >0\n");
					do_usage(1);
				}
				break;
			case 'q':
<<<<<<< HEAD
				server_queue_size = atoi(optarg);
				if (server_queue_size <= 0) {
=======
				queuesize = atoi(optarg);
				if (queuesize <= 0) {
>>>>>>> e7a9d152
					fprintf(stderr, "error: queue size needs to be a number >0\n");
					do_usage(1);
				}
				break;
			case '?':
			case ':':
				do_usage(1);
				break;
			case 'h':
			default:
				do_usage(0);
				break;
		}
	}
	if (optind == 1 || routes == NULL)
		do_usage(1);


	if (gethostname(relay_hostname, sizeof(relay_hostname)) < 0)
		snprintf(relay_hostname, sizeof(relay_hostname), "127.0.0.1");

	/* seed randomiser for dispatcher and aggregator "splay" */
	srand(time(NULL));

	if (workercnt == 0)
		workercnt = mode == SUBMISSION ? 2 : 16;

	fprintf(stdout, "[%s] starting carbon-c-relay v%s (%s)\n",
		fmtnow(nowbuf), VERSION, GIT_VERSION);
	fprintf(stdout, "configuration:\n");
	fprintf(stdout, "    relay hostname = %s\n", relay_hostname);
	if (relay_instance)
		fprintf(stdout, "    relay instance = %s\n", relay_instance);
	fprintf(stdout, "    listen port = %u\n", listenport);
	fprintf(stdout, "    workers = %d\n", workercnt);
<<<<<<< HEAD
	fprintf(stdout, "    max batch size = %d\n", (int) server_batch_size);
	fprintf(stdout, "    max queue size = %d\n", (int) server_queue_size);
=======
	fprintf(stdout, "    send batch size = %d\n", batchsize);
	fprintf(stdout, "    server queue size = %d\n", queuesize);
>>>>>>> e7a9d152
	if (mode == DEBUG)
		fprintf(stdout, "    debug = true\n");
	else if (mode == SUBMISSION)
		fprintf(stdout, "    submission = true\n");
	fprintf(stdout, "    routes configuration = %s\n", routes);
	fprintf(stdout, "\n");
	if (router_readconfig(routes, batchsize, queuesize) == 0) {
		fprintf(stderr, "failed to read configuration '%s'\n", routes);
		return 1;
	}
	router_optimise();
	numaggregators = aggregator_numaggregators();
	numcomputes = aggregator_numcomputes();
	if (numaggregators > 10) {
		fprintf(stdout, "parsed configuration follows:\n"
				"(%zd aggregations with %zd computations omitted "
				"for brevity)\n", numaggregators, numcomputes);
		router_printconfig(stdout, 0);
	} else {
		fprintf(stdout, "parsed configuration follows:\n");
		router_printconfig(stdout, 1);
	}
	fprintf(stdout, "\n");

	/* shortcut for rule testing mode */
	if (mode == TEST) {
		char metricbuf[8192];
		char *p;

		fflush(stdout);
		while (fgets(metricbuf, sizeof(metricbuf), stdin) != NULL) {
			if ((p = strchr(metricbuf, '\n')) != NULL)
				*p = '\0';
			router_test(metricbuf);
		}

		exit(0);
	}

	if (signal(SIGINT, exit_handler) == SIG_ERR) {
		fprintf(stderr, "failed to create SIGINT handler: %s\n",
				strerror(errno));
		return 1;
	}
	if (signal(SIGTERM, exit_handler) == SIG_ERR) {
		fprintf(stderr, "failed to create SIGTERM handler: %s\n",
				strerror(errno));
		return 1;
	}
	if (signal(SIGQUIT, exit_handler) == SIG_ERR) {
		fprintf(stderr, "failed to create SIGQUIT handler: %s\n",
				strerror(errno));
		return 1;
	}
	if (signal(SIGPIPE, SIG_IGN) == SIG_ERR) {
		fprintf(stderr, "failed to ignore SIGPIPE: %s\n",
				strerror(errno));
		return 1;
	}

	workers = malloc(sizeof(dispatcher *) * (1 + workercnt + 1));
	if (workers == NULL) {
		fprintf(stderr, "failed to allocate memory for workers\n");
		return 1;
	}

	if (bindlisten(sock, &socklen, listenport) < 0) {
		fprintf(stderr, "failed to bind on port %d: %s\n",
				listenport, strerror(errno));
		return -1;
	}
	for (ch = 0; ch < socklen; ch++) {
		if (dispatch_addlistener(sock[ch]) != 0) {
			fprintf(stderr, "failed to add listener\n");
			return -1;
		}
	}
	fprintf(stdout, "listening on port %u\n", listenport);
	if ((workers[0] = dispatch_new_listener()) == NULL)
		fprintf(stderr, "failed to add listener\n");

	fprintf(stdout, "starting %d workers\n", workercnt);
	for (id = 1; id < 1 + workercnt; id++) {
		workers[id + 0] = dispatch_new_connection();
		if (workers[id + 0] == NULL) {
			fprintf(stderr, "failed to add worker %d\n", id);
			break;
		}
	}
	workers[id + 0] = NULL;
	if (id < 1 + workercnt) {
		fprintf(stderr, "shutting down due to errors\n");
		keep_running = 0;
	}

	servers = server_get_servers();

	/* server used for delivering metrics produced inside the relay,
	 * that is collector (statistics) and aggregator (aggregations) */
	if ((internal_submission = server_new("internal", listenport,
					3000 + (numcomputes * 3), batchsize)) == NULL)
	{
		fprintf(stderr, "failed to create internal submission queue, shutting down\n");
		keep_running = 0;
	}

	if (numaggregators > 0) {
		fprintf(stdout, "starting aggregator\n");
		if (!aggregator_start(internal_submission)) {
			fprintf(stderr, "shutting down due to failure to start aggregator\n");
			keep_running = 0;
		}
	}

	fprintf(stdout, "starting statistics collector\n");
	collector_start((void **)&workers[1], (void **)servers, mode,
			internal_submission);

	fflush(stdout);  /* ensure all info stuff up here is out of the door */

	/* workers do the work, just wait */
	while (keep_running)
		sleep(1);

	fprintf(stdout, "[%s] shutting down...\n", fmtnow(nowbuf));
	fflush(stdout);
	/* make sure we don't accept anything new anymore */
	for (ch = 0; ch < socklen; ch++)
		dispatch_removelistener(sock[ch]);
	destroy_usock(listenport);
	fprintf(stdout, "[%s] listener for port %u closed\n",
			fmtnow(nowbuf), listenport);
	fflush(stdout);
	/* since workers will be freed, stop querying the structures */
	collector_stop();
	fprintf(stdout, "[%s] collector stopped\n", fmtnow(nowbuf));
	fflush(stdout);
	if (numaggregators > 0) {
		aggregator_stop();
		fprintf(stdout, "[%s] aggregator stopped\n", fmtnow(nowbuf));
		fflush(stdout);
	}
	server_shutdown(internal_submission);
	/* give a little time for whatever the collector/aggregator wrote,
	 * to be delivered by the dispatchers */
	usleep(500 * 1000);  /* 500ms */
	/* make sure we don't write to our servers any more */
	fprintf(stdout, "[%s] stopped worker", fmtnow(nowbuf));
	fflush(stdout);
	for (id = 0; id < 1 + workercnt; id++)
		dispatch_stop(workers[id + 0]);
	for (id = 0; id < 1 + workercnt; id++) {
		dispatch_shutdown(workers[id + 0]);
		fprintf(stdout, " %d", id + 1);
		fflush(stdout);
	}
	fprintf(stdout, " (%s)\n", fmtnow(nowbuf));
	fflush(stdout);
	router_shutdown();
	server_shutdown_all();
	fprintf(stdout, "[%s] routing stopped\n", fmtnow(nowbuf));
	fflush(stdout);

	fflush(stderr);  /* ensure all of our termination messages are out */

	free(workers);
	free(servers);
	return 0;
}<|MERGE_RESOLUTION|>--- conflicted
+++ resolved
@@ -88,11 +88,7 @@
 void
 do_usage(int exitcode)
 {
-<<<<<<< HEAD
 	printf("Usage: relay [-vdst] -f <config> [-p <port>] [-i <instance>] [-w <workers>] [-b <size>] [-q <size>]\n");
-=======
-	printf("Usage: relay [-vdst] -f <config> [-p <port>] [-w <workers>] [-b <size>] [-q <size>]\n");
->>>>>>> e7a9d152
 	printf("\n");
 	printf("Options:\n");
 	printf("  -v  print version and exit\n");
@@ -100,13 +96,8 @@
 	printf("  -p  listen on <port> for connections, defaults to 2003\n");
 	printf("  -i  name of instance (appended to hostname, used in reporting statistics)\n");
 	printf("  -w  user <workers> worker threads, defaults to 16\n");
-<<<<<<< HEAD
-	printf("  -b  maximum size of each send batch, defaults to 2500\n");
-	printf("  -q  maximum size of each send queue, defaults to 25000\n");
-=======
 	printf("  -b  server send batch size, defaults to 2500\n");
 	printf("  -q  server queue size, defaults to 25000\n");
->>>>>>> e7a9d152
 	printf("  -d  debug mode: currently writes statistics to stdout\n");
 	printf("  -s  submission mode: write info about errors to stdout\n");
 	printf("  -t  config test mode: prints rule matches from input on stdin\n");
@@ -134,11 +125,7 @@
 	size_t numcomputes;
 	server *internal_submission;
 
-<<<<<<< HEAD
 	while ((ch = getopt(argc, argv, ":hvdstf:p:w:i:b:q:")) != -1) {
-=======
-	while ((ch = getopt(argc, argv, ":hvdstf:p:w:b:q:")) != -1) {
->>>>>>> e7a9d152
 		switch (ch) {
 			case 'v':
 				do_version();
@@ -169,30 +156,19 @@
 					do_usage(1);
 				}
 				break;
-<<<<<<< HEAD
 			case 'i':
 				relay_instance = optarg;
 				break;
-			case 'b':
-				server_batch_size = atoi(optarg);
-				if (server_batch_size <= 0) {
-=======
 			case 'b':
 				batchsize = atoi(optarg);
 				if (batchsize <= 0) {
->>>>>>> e7a9d152
 					fprintf(stderr, "error: batch size needs to be a number >0\n");
 					do_usage(1);
 				}
 				break;
 			case 'q':
-<<<<<<< HEAD
-				server_queue_size = atoi(optarg);
-				if (server_queue_size <= 0) {
-=======
 				queuesize = atoi(optarg);
 				if (queuesize <= 0) {
->>>>>>> e7a9d152
 					fprintf(stderr, "error: queue size needs to be a number >0\n");
 					do_usage(1);
 				}
@@ -228,13 +204,8 @@
 		fprintf(stdout, "    relay instance = %s\n", relay_instance);
 	fprintf(stdout, "    listen port = %u\n", listenport);
 	fprintf(stdout, "    workers = %d\n", workercnt);
-<<<<<<< HEAD
-	fprintf(stdout, "    max batch size = %d\n", (int) server_batch_size);
-	fprintf(stdout, "    max queue size = %d\n", (int) server_queue_size);
-=======
 	fprintf(stdout, "    send batch size = %d\n", batchsize);
 	fprintf(stdout, "    server queue size = %d\n", queuesize);
->>>>>>> e7a9d152
 	if (mode == DEBUG)
 		fprintf(stdout, "    debug = true\n");
 	else if (mode == SUBMISSION)
