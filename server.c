--- conflicted
+++ resolved
@@ -59,15 +59,6 @@
 	struct _server *next;
 } server;
 
-<<<<<<< HEAD
-size_t server_batch_size =  2500;
-size_t server_queue_size = 25000;
-
-#define BATCH_SIZE   server_batch_size
-#define QUEUE_SIZE   server_queue_size
-
-=======
->>>>>>> e7a9d152
 static server *servers = NULL;
 
 
@@ -628,11 +619,7 @@
 }
 
 /**
-<<<<<<< HEAD
- * Returns the wall-clock time in microseconds consumed sending metrics.
-=======
  * Returns the wall-clock time in microseconds (us) consumed sending metrics.
->>>>>>> e7a9d152
  */
 inline size_t
 server_get_ticks(server *s)
